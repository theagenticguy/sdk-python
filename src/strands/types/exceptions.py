"""Exception-related type definitions for the SDK."""

from typing import Any

<<<<<<< HEAD
from .content import Message

=======
>>>>>>> adac26f1

class EventLoopException(Exception):
    """Exception raised by the event loop."""

    def __init__(self, original_exception: Exception, request_state: Any = None) -> None:
        """Initialize exception.

        Args:
            original_exception: The original exception that was raised.
            request_state: The state of the request at the time of the exception.
        """
        self.original_exception = original_exception
        self.request_state = request_state if request_state is not None else {}
        super().__init__(str(original_exception))


class MaxTokensReachedException(Exception):
    """Exception raised when the model reaches its maximum token generation limit.

    This exception is raised when the model stops generating tokens because it has reached the maximum number of
    tokens allowed for output generation. This can occur when the model's max_tokens parameter is set too low for
    the complexity of the response, or when the model naturally reaches its configured output limit during generation.
    """

    def __init__(self, message: str):
        """Initialize the exception with an error message and the incomplete message object.

        Args:
            message: The error message describing the token limit issue
        """
        super().__init__(message)


class ContextWindowOverflowException(Exception):
    """Exception raised when the context window is exceeded.

    This exception is raised when the input to a model exceeds the maximum context window size that the model can
    handle. This typically occurs when the combined length of the conversation history, system prompt, and current
    message is too large for the model to process.
    """

    pass


class MCPClientInitializationError(Exception):
    """Raised when the MCP server fails to initialize properly."""

    pass


class ModelThrottledException(Exception):
    """Exception raised when the model is throttled.

    This exception is raised when the model is throttled by the service. This typically occurs when the service is
    throttling the requests from the client.
    """

    def __init__(self, message: str) -> None:
        """Initialize exception.

        Args:
            message: The message from the service that describes the throttling.
        """
        self.message = message
        super().__init__(message)

    pass


class SessionException(Exception):
    """Exception raised when session operations fail."""

    pass<|MERGE_RESOLUTION|>--- conflicted
+++ resolved
@@ -2,11 +2,6 @@
 
 from typing import Any
 
-<<<<<<< HEAD
-from .content import Message
-
-=======
->>>>>>> adac26f1
 
 class EventLoopException(Exception):
     """Exception raised by the event loop."""
